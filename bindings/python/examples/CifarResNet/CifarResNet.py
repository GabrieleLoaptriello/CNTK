﻿# Copyright (c) Microsoft. All rights reserved.

# Licensed under the MIT license. See LICENSE.md file in the project root
# for full license information.
# ==============================================================================

<<<<<<< HEAD
import sys
=======
>>>>>>> 2bc43326
import os
import math
import numpy as np

from cntk.utils import *
from cntk.io import MinibatchSource, ImageDeserializer, StreamDef, StreamDefs
from cntk.initializer import glorot_uniform
from cntk import Trainer
from cntk.learner import momentum_sgd, learning_rate_schedule
<<<<<<< HEAD
from cntk.ops import input_variable, cross_entropy_with_softmax, classification_error, element_times, pooling, AVG_POOLING, relu
from cntk.io import MinibatchSource, ImageDeserializer, StreamDef, StreamDefs
#from cntk.initializer import he_normal, glorot_uniform

abs_path = os.path.dirname(os.path.abspath(__file__))
sys.path.append(os.path.join(abs_path, "..", ".."))
from examples.common.nn import conv_bn_relu_layer, conv_bn_layer, linear_layer, print_training_progress

TRAIN_MAP_FILENAME = 'train_map.txt'
MEAN_FILENAME = 'CIFAR-10_mean.xml'
TEST_MAP_FILENAME = 'test_map.txt'

# Instantiates the CNTK built-in minibatch source for reading images to be used for training the residual net
# The minibatch source is configured using a hierarchical dictionary of key:value pairs


def create_reader(path, map_file, mean_file, is_training, image_width, image_height, num_channels, num_classes):
    # warn if the corpus is not downloaded or placed at expected location
=======
from cntk.ops import cross_entropy_with_softmax, classification_error, relu, convolution, pooling, AVG_POOLING
from cntk.ops import input_variable, constant, parameter, combine, times, element_times

#
# Paths relative to current python file.
#
abs_path   = os.path.dirname(os.path.abspath(__file__))
cntk_path  = os.path.normpath(os.path.join(abs_path, "..", "..", "..", ".."))
data_path  = os.path.join(cntk_path, "Examples", "Image", "Datasets", "CIFAR-10")
model_path = os.path.join(abs_path, "Models")

#
# Layer wrappers
#
sys.path.append(os.path.join(abs_path, "..", ".."))
from examples.common.nn import conv_bn_relu_layer, conv_bn_layer, linear_layer

# model dimensions
image_height = 32
image_width  = 32
num_channels = 3  # RGB
num_classes  = 10

#
# Define the reader for both training and evaluation action.
#
def create_reader(map_file, mean_file, train):
>>>>>>> 2bc43326
    if not os.path.exists(map_file) or not os.path.exists(mean_file):
        cifar_py3 = "" if sys.version_info.major < 3 else "_py3"
        raise RuntimeError("File '%s' or '%s' does not exist. Please run CifarDownload%s.py and CifarConverter%s.py from CIFAR-10 to fetch them" %
                           (map_file, mean_file, cifar_py3, cifar_py3))

    # transformation pipeline for the features has jitter/crop only when training
    transforms = []
<<<<<<< HEAD
    if is_training:
        transforms += [
            ImageDeserializer.crop(crop_type='Random', ratio=0.8, jitter_type='uniRatio') # is_training uses jitter
=======
    if train:
        transforms += [
            ImageDeserializer.crop(crop_type='Random', ratio=0.8, jitter_type='uniRatio') # train uses jitter
>>>>>>> 2bc43326
        ]
    transforms += [
        ImageDeserializer.scale(width=image_width, height=image_height, channels=num_channels, interpolations='linear'),
        ImageDeserializer.mean(mean_file)
    ]
    # deserializer
    return MinibatchSource(ImageDeserializer(map_file, StreamDefs(
        features = StreamDef(field='image', transforms=transforms), # first column in map file is referred to as 'image'
        labels   = StreamDef(field='label', shape=num_classes)      # and second as 'label'
<<<<<<< HEAD
    )), randomize=is_training, epoch_size = sys.maxsize)


=======
    )))

#
# Resnet building blocks
#
>>>>>>> 2bc43326
def resnet_basic(input, out_feature_map_count, bn_time_const):
    c1 = conv_bn_relu_layer(input, out_feature_map_count, [3, 3], [1, 1], bn_time_const)
    c2 = conv_bn_layer(c1, out_feature_map_count, [3, 3], [1, 1], bn_time_const)
    p = c2 + input
    return relu(p)

def resnet_basic_inc(input, out_feature_map_count, strides, bn_time_const):
    c1 = conv_bn_relu_layer(input, out_feature_map_count, [3, 3], strides, bn_time_const)
    c2 = conv_bn_layer(c1, out_feature_map_count, [3, 3], [1, 1], bn_time_const)
    s  = conv_bn_layer(input, out_feature_map_count, [1, 1], strides, bn_time_const)
    p = c2 + s
    return relu(p)

def resnet_basic_stack2(input, out_feature_map_count, bn_time_const):
    r1 = resnet_basic(input, out_feature_map_count, bn_time_const)
    r2 = resnet_basic(r1, out_feature_map_count, bn_time_const)
    return r2

def resnet_basic_stack3(input, out_feature_map_count, bn_time_const):
    r12 = resnet_basic_stack2(input, out_feature_map_count, bn_time_const)
    r3 = resnet_basic(r12, out_feature_map_count, bn_time_const)
    return r3

<<<<<<< HEAD
=======
#   
>>>>>>> 2bc43326
# Defines the residual network model for classifying images
#
def create_resnet_model(input, num_classes):
    bn_time_const = 4096

    c_map1 = 16

    # feat_scale = 0.00390625
    # input_norm = element_times(feat_scale, input)

    conv = conv_bn_relu_layer(input, c_map1, [3, 3], [1, 1], bn_time_const)
    r1_1 = resnet_basic_stack3(conv, c_map1, bn_time_const)

    c_map2 = 32

    r2_1 = resnet_basic_inc(r1_1, c_map2, [2, 2], bn_time_const)
    r2_2 = resnet_basic_stack2(r2_1, c_map2, bn_time_const)

    c_map3 = 64
    r3_1 = resnet_basic_inc(r2_2, c_map3, [2, 2], bn_time_const)
    r3_2 = resnet_basic_stack2(r3_1, c_map3, bn_time_const)

    # Global average pooling
    poolw = 8
    poolh = 8
    poolh_stride = 1
    poolv_stride = 1

    pool = pooling(r3_2, AVG_POOLING, (1, poolh, poolw), (1, poolv_stride, poolh_stride))
    return linear_layer(pool, num_classes)

<<<<<<< HEAD
# Trains a residual network model on the Cifar image dataset
def cifar_resnet(base_path, debug_output=False):
    image_height = 32
    image_width = 32
    num_channels = 3
    num_classes = 10

    reader_train = create_reader(base_path, 'train_map.txt', 'CIFAR-10_mean.xml',
        True, image_width, image_height, num_channels, num_classes)

    # Input variables denoting the features and label data
    image_input = input_variable(
        (num_channels, image_height, image_width))
=======
#
# Train and evaluate the network.
#
def train_and_evaluate(reader_train, reader_test, max_epochs):

    # Input variables denoting the features and label data
    input_var = input_variable((num_channels, image_height, image_width))
>>>>>>> 2bc43326
    label_var = input_variable((num_classes))

    # apply model to input
    z = create_resnet_model(input_var, 10)

    #
    # Training action
    #

    # loss and metric
    ce = cross_entropy_with_softmax(z, label_var)
    pe = classification_error(z, label_var)

<<<<<<< HEAD
    lr_per_sample = [1/mb_size]*80+[0.1/mb_size]*40+[0.01/mb_size]
    lr_schedule = learning_rate_schedule(lr_per_sample, units=mb_size * num_mb_per_epoch)
    momentum_per_sample=0.9**(1.0/mb_size)

    # Instantiate the trainer object to drive the model training
    trainer = Trainer(classifier_output, ce, pe,
                      [momentum_sgd(classifier_output.parameters, lr_schedule, momentum_per_sample, l2_regularization_weight=0.0001)])

    # Get minibatches of images to train with and perform model training
    training_progress_output_freq = 100

    if debug_output:
        training_progress_output_freq = training_progress_output_freq/3

    input_map = {
        image_input: reader_train.streams.features,
        label_var: reader_train.streams.labels
    }

    for i in range(0, num_mbs):
        mb = reader_train.next_minibatch(mb_size, input_map=input_map)
        trainer.train_minibatch(mb)
        print_training_progress(trainer, i, training_progress_output_freq)

    reader_test = create_reader(base_path, 'test_map.txt', 'CIFAR-10_mean.xml',
        False, image_width, image_height, num_channels, num_classes)

    input_map = {
        image_input: reader_test.streams.features,
        label_var: reader_test.streams.labels
    }
=======
    # training config
    epoch_size     = 50000
    minibatch_size = 128

    # Set learning parameters
    lr_per_sample       = [1/minibatch_size]*80+[0.1/minibatch_size]*40+[0.01/minibatch_size]
    lr_schedule         = learning_rate_schedule(lr_per_sample, units=epoch_size)
    momentum_per_sample = 0.9**(1.0/minibatch_size)
    l2_reg_weight       = 0.0001
    
    # trainer object
    lr_schedule = learning_rate_schedule(lr_per_sample, units=epoch_size)
    learner     = momentum_sgd(z.parameters, lr_schedule, momentum_per_sample, 
                               l2_regularization_weight = l2_reg_weight)
    trainer     = Trainer(z, ce, pe, [learner])

    # define mapping from reader streams to network inputs
    input_map = {
        input_var: reader_train.streams.features,
        label_var: reader_train.streams.labels
    }

    log_number_of_parameters(z) ; print()
    progress_printer = ProgressPrinter(tag='Training')

    # perform model training
    for epoch in range(max_epochs):       # loop over epochs
        sample_count = 0
        while sample_count < epoch_size:  # loop over minibatches in the epoch
            data = reader_train.next_minibatch(min(minibatch_size, epoch_size - sample_count), input_map=input_map) # fetch minibatch.
            trainer.train_minibatch(data)                                   # update model with it

            sample_count += data[label_var].num_samples                     # count samples processed so far
            progress_printer.update_with_trainer(trainer, with_metric=True) # log progress
        progress_printer.epoch_summary(with_metric=True)
    
    #
    # Evaluation action
    #
    epoch_size     = 10000
    minibatch_size = 16

    # process minibatches and evaluate the model
    metric_numer    = 0
    metric_denom    = 0
    sample_count    = 0
    minibatch_index = 0
>>>>>>> 2bc43326

    #progress_printer = ProgressPrinter(freq=100, first=10, tag='Eval')
    while sample_count < epoch_size:
        current_minibatch = min(minibatch_size, epoch_size - sample_count)

<<<<<<< HEAD
    total_error = 0.0
    for i in range(0, num_mbs):
        mb = reader_test.next_minibatch(mb_size, input_map=input_map)
        error = trainer.test_minibatch(mb)
        total_error += error
=======
        # Fetch next test min batch.
        data = reader_test.next_minibatch(current_minibatch, input_map=input_map)

        # minibatch data to be trained with
        metric_numer += trainer.test_minibatch(data) * current_minibatch
        metric_denom += current_minibatch
>>>>>>> 2bc43326

        # Keep track of the number of samples processed so far.
        sample_count += data[label_var].num_samples
        minibatch_index += 1

    print("")
    print("Final Results: Minibatch[1-{}]: errs = {:0.1f}% * {}".format(minibatch_index+1, (metric_numer*100.0)/metric_denom, metric_denom))
    print("")

    return metric_numer/metric_denom

if __name__=='__main__':
    reader_train = create_reader(os.path.join(data_path, 'train_map.txt'), os.path.join(data_path, 'CIFAR-10_mean.xml'), True)
    reader_test  = create_reader(os.path.join(data_path, 'test_map.txt'), os.path.join(data_path, 'CIFAR-10_mean.xml'), False)

    train_and_evaluate(reader_train, reader_test, max_epochs=5)<|MERGE_RESOLUTION|>--- conflicted
+++ resolved
@@ -4,10 +4,6 @@
 # for full license information.
 # ==============================================================================
 
-<<<<<<< HEAD
-import sys
-=======
->>>>>>> 2bc43326
 import os
 import math
 import numpy as np
@@ -17,26 +13,6 @@
 from cntk.initializer import glorot_uniform
 from cntk import Trainer
 from cntk.learner import momentum_sgd, learning_rate_schedule
-<<<<<<< HEAD
-from cntk.ops import input_variable, cross_entropy_with_softmax, classification_error, element_times, pooling, AVG_POOLING, relu
-from cntk.io import MinibatchSource, ImageDeserializer, StreamDef, StreamDefs
-#from cntk.initializer import he_normal, glorot_uniform
-
-abs_path = os.path.dirname(os.path.abspath(__file__))
-sys.path.append(os.path.join(abs_path, "..", ".."))
-from examples.common.nn import conv_bn_relu_layer, conv_bn_layer, linear_layer, print_training_progress
-
-TRAIN_MAP_FILENAME = 'train_map.txt'
-MEAN_FILENAME = 'CIFAR-10_mean.xml'
-TEST_MAP_FILENAME = 'test_map.txt'
-
-# Instantiates the CNTK built-in minibatch source for reading images to be used for training the residual net
-# The minibatch source is configured using a hierarchical dictionary of key:value pairs
-
-
-def create_reader(path, map_file, mean_file, is_training, image_width, image_height, num_channels, num_classes):
-    # warn if the corpus is not downloaded or placed at expected location
-=======
 from cntk.ops import cross_entropy_with_softmax, classification_error, relu, convolution, pooling, AVG_POOLING
 from cntk.ops import input_variable, constant, parameter, combine, times, element_times
 
@@ -64,7 +40,6 @@
 # Define the reader for both training and evaluation action.
 #
 def create_reader(map_file, mean_file, train):
->>>>>>> 2bc43326
     if not os.path.exists(map_file) or not os.path.exists(mean_file):
         cifar_py3 = "" if sys.version_info.major < 3 else "_py3"
         raise RuntimeError("File '%s' or '%s' does not exist. Please run CifarDownload%s.py and CifarConverter%s.py from CIFAR-10 to fetch them" %
@@ -72,15 +47,9 @@
 
     # transformation pipeline for the features has jitter/crop only when training
     transforms = []
-<<<<<<< HEAD
-    if is_training:
-        transforms += [
-            ImageDeserializer.crop(crop_type='Random', ratio=0.8, jitter_type='uniRatio') # is_training uses jitter
-=======
     if train:
         transforms += [
             ImageDeserializer.crop(crop_type='Random', ratio=0.8, jitter_type='uniRatio') # train uses jitter
->>>>>>> 2bc43326
         ]
     transforms += [
         ImageDeserializer.scale(width=image_width, height=image_height, channels=num_channels, interpolations='linear'),
@@ -90,17 +59,11 @@
     return MinibatchSource(ImageDeserializer(map_file, StreamDefs(
         features = StreamDef(field='image', transforms=transforms), # first column in map file is referred to as 'image'
         labels   = StreamDef(field='label', shape=num_classes)      # and second as 'label'
-<<<<<<< HEAD
-    )), randomize=is_training, epoch_size = sys.maxsize)
-
-
-=======
     )))
 
 #
 # Resnet building blocks
 #
->>>>>>> 2bc43326
 def resnet_basic(input, out_feature_map_count, bn_time_const):
     c1 = conv_bn_relu_layer(input, out_feature_map_count, [3, 3], [1, 1], bn_time_const)
     c2 = conv_bn_layer(c1, out_feature_map_count, [3, 3], [1, 1], bn_time_const)
@@ -124,10 +87,7 @@
     r3 = resnet_basic(r12, out_feature_map_count, bn_time_const)
     return r3
 
-<<<<<<< HEAD
-=======
 #   
->>>>>>> 2bc43326
 # Defines the residual network model for classifying images
 #
 def create_resnet_model(input, num_classes):
@@ -159,21 +119,6 @@
     pool = pooling(r3_2, AVG_POOLING, (1, poolh, poolw), (1, poolv_stride, poolh_stride))
     return linear_layer(pool, num_classes)
 
-<<<<<<< HEAD
-# Trains a residual network model on the Cifar image dataset
-def cifar_resnet(base_path, debug_output=False):
-    image_height = 32
-    image_width = 32
-    num_channels = 3
-    num_classes = 10
-
-    reader_train = create_reader(base_path, 'train_map.txt', 'CIFAR-10_mean.xml',
-        True, image_width, image_height, num_channels, num_classes)
-
-    # Input variables denoting the features and label data
-    image_input = input_variable(
-        (num_channels, image_height, image_width))
-=======
 #
 # Train and evaluate the network.
 #
@@ -181,7 +126,6 @@
 
     # Input variables denoting the features and label data
     input_var = input_variable((num_channels, image_height, image_width))
->>>>>>> 2bc43326
     label_var = input_variable((num_classes))
 
     # apply model to input
@@ -195,39 +139,6 @@
     ce = cross_entropy_with_softmax(z, label_var)
     pe = classification_error(z, label_var)
 
-<<<<<<< HEAD
-    lr_per_sample = [1/mb_size]*80+[0.1/mb_size]*40+[0.01/mb_size]
-    lr_schedule = learning_rate_schedule(lr_per_sample, units=mb_size * num_mb_per_epoch)
-    momentum_per_sample=0.9**(1.0/mb_size)
-
-    # Instantiate the trainer object to drive the model training
-    trainer = Trainer(classifier_output, ce, pe,
-                      [momentum_sgd(classifier_output.parameters, lr_schedule, momentum_per_sample, l2_regularization_weight=0.0001)])
-
-    # Get minibatches of images to train with and perform model training
-    training_progress_output_freq = 100
-
-    if debug_output:
-        training_progress_output_freq = training_progress_output_freq/3
-
-    input_map = {
-        image_input: reader_train.streams.features,
-        label_var: reader_train.streams.labels
-    }
-
-    for i in range(0, num_mbs):
-        mb = reader_train.next_minibatch(mb_size, input_map=input_map)
-        trainer.train_minibatch(mb)
-        print_training_progress(trainer, i, training_progress_output_freq)
-
-    reader_test = create_reader(base_path, 'test_map.txt', 'CIFAR-10_mean.xml',
-        False, image_width, image_height, num_channels, num_classes)
-
-    input_map = {
-        image_input: reader_test.streams.features,
-        label_var: reader_test.streams.labels
-    }
-=======
     # training config
     epoch_size     = 50000
     minibatch_size = 128
@@ -275,26 +186,17 @@
     metric_denom    = 0
     sample_count    = 0
     minibatch_index = 0
->>>>>>> 2bc43326
 
     #progress_printer = ProgressPrinter(freq=100, first=10, tag='Eval')
     while sample_count < epoch_size:
         current_minibatch = min(minibatch_size, epoch_size - sample_count)
 
-<<<<<<< HEAD
-    total_error = 0.0
-    for i in range(0, num_mbs):
-        mb = reader_test.next_minibatch(mb_size, input_map=input_map)
-        error = trainer.test_minibatch(mb)
-        total_error += error
-=======
         # Fetch next test min batch.
         data = reader_test.next_minibatch(current_minibatch, input_map=input_map)
 
         # minibatch data to be trained with
         metric_numer += trainer.test_minibatch(data) * current_minibatch
         metric_denom += current_minibatch
->>>>>>> 2bc43326
 
         # Keep track of the number of samples processed so far.
         sample_count += data[label_var].num_samples
