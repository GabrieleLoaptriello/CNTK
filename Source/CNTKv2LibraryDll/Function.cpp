--- conflicted
+++ resolved
@@ -51,8 +51,8 @@
     // Placeholders can be replaced incrementally - i.e. not all placeholders need to replaced in one go.
     // The only requirement is that they must all be replaced before making any 'Forward' calls on the Function instance.
     /*virtual*/ void Function::ReplacePlaceholders(const std::unordered_map<Placeholder, Variable>& placeholderReplacements,
-        std::unordered_set<const Function*>& visitedFunctions,
-        std::unordered_set<Placeholder>& replacedPlaceholders)
+                                                   std::unordered_set<const Function*>& visitedFunctions,
+                                                   std::unordered_set<Placeholder>& replacedPlaceholders)
     {
         visitedFunctions.insert(this);
 
@@ -75,8 +75,8 @@
     // Replace any PlaceHolder Variables in the graph of Functions underlying 'this' CompositeFunction. All PlaceHolder variables
     // should have been replaced before performing any Forward compute of 'this' Function.
     /*virtual*/ void CompositeFunction::ReplacePlaceholders(const std::unordered_map<Placeholder, Variable>& placeholderReplacements,
-        std::unordered_set<const Function*>& visitedFunctions,
-        std::unordered_set<Placeholder>& replacedPlaceholders)
+                                                            std::unordered_set<const Function*>& visitedFunctions,
+                                                            std::unordered_set<Placeholder>& replacedPlaceholders)
     {
         RootFunction()->ReplacePlaceholders(placeholderReplacements, visitedFunctions, replacedPlaceholders);
 
@@ -101,10 +101,10 @@
     // top level 'variable'
     template <typename ElementType>
     /*static*/ ComputationNodeBasePtr CompositeFunction::GetNode(const Variable& variable,
-        Microsoft::MSR::CNTK::ComputationNetworkPtr& network,
-        ComputationNetworkBuilder<ElementType>& builder,
-        std::unordered_map<Variable, ComputationNodeBasePtr>& variableToNodeMap,
-        std::unordered_map<Variable, bool>& isVariableRootMap)
+                                                                 Microsoft::MSR::CNTK::ComputationNetworkPtr& network,
+                                                                 ComputationNetworkBuilder<ElementType>& builder,
+                                                                 std::unordered_map<Variable, ComputationNodeBasePtr>& variableToNodeMap,
+                                                                 std::unordered_map<Variable, bool>& isVariableRootMap)
     {
         auto iter = variableToNodeMap.find(variable);
         if (iter != variableToNodeMap.end())
@@ -133,7 +133,6 @@
             auto dynamicAxis = variable.DynamicAxes()[0];
             if (dynamicAxis != Axis::DefaultDynamicAxis())
                 LogicError("Currently only Input variables with DefaultDynamicAxis are supported");
-
             if (IsSparseInput(variable))
                 computationNodePtr = builder.CreateSparseInputNode(variable.Name(), AsTensorShape(variable.Shape()));
             else
@@ -159,10 +158,10 @@
 
     template <typename ElementType>
     /*static*/ ComputationNodeBasePtr CompositeFunction::GetOutputVariableNode(const Variable& variable,
-        Microsoft::MSR::CNTK::ComputationNetworkPtr& network,
-        ComputationNetworkBuilder<ElementType>& builder,
-        std::unordered_map<Variable, ComputationNodeBasePtr>& variableToNodeMap,
-        std::unordered_map<Variable, bool>& isVariableRootMap)
+                                                                               Microsoft::MSR::CNTK::ComputationNetworkPtr& network,
+                                                                               ComputationNetworkBuilder<ElementType>& builder,
+                                                                               std::unordered_map<Variable, ComputationNodeBasePtr>& variableToNodeMap,
+                                                                               std::unordered_map<Variable, bool>& isVariableRootMap)
     {
         assert(variable.IsOutput());
 
@@ -467,7 +466,7 @@
                 layout->AddSequence(0, 0, 0, maxNumTimeSteps);
             }
 
-            return{ matrixData, layout };
+            return{ matrixData , layout};
         }
         else
         {
@@ -502,7 +501,7 @@
             // The data needs to be rearranged since CNTK requires sequences to be interleaved across timesteps
             std::vector<MBLayout::SequenceInfo> sequences;
             for (size_t i = 0; i < numSequences; ++i)
-                sequences.push_back({ i, SIZE_MAX, 0, sequenceLengths[i] });
+                sequences.push_back({ i, SIZE_MAX, 0, sequenceLengths[i]});
 
             auto layout = std::make_shared<MBLayout>();
             std::vector<std::pair<size_t, size_t>> placement;
@@ -516,10 +515,10 @@
 
             // Now generate the gather indices
             auto matrixData = std::make_shared<Matrix<ElementType>>(var.Shape().TotalSize(),
-                layout->GetNumCols(),
-                AsCNTKImplDeviceId(value->Data()->Device()),
-                value->Data()->IsSparse() ? MatrixType::SPARSE : MatrixType::DENSE,
-                AsCNTKImplMatrixFormat(value->Data()->GetStorageFormat()));
+                                                                    layout->GetNumCols(),
+                                                                    AsCNTKImplDeviceId(value->Data()->Device()),
+                                                                    value->Data()->IsSparse() ? MatrixType::SPARSE : MatrixType::DENSE,
+                                                                    AsCNTKImplMatrixFormat(value->Data()->GetStorageFormat()));
 
             std::vector<size_t> sequencesShorterThanLongestSequence;
             for (size_t i = 0; i < numSequences; ++i)
@@ -835,17 +834,10 @@
         }
     }
 
-<<<<<<< HEAD
-    /*virtual*/ BackPropStatePtr CompositeFunction::Forward(const std::unordered_map<Variable, const ValuePtr>& arguments,
-        std::unordered_map<Variable, ValuePtr>& outputs,
-        const DeviceDescriptor& computeDevice,
-        const std::unordered_set<Variable>& outputsToRetainBackwardStateFor)
-=======
     /*virtual*/ BackPropStatePtr CompositeFunction::Forward(const std::unordered_map<Variable, ValuePtr>& arguments,
                                                             std::unordered_map<Variable, ValuePtr>& outputs,
                                                             const DeviceDescriptor& computeDevice,
                                                             const std::unordered_set<Variable>& outputsToRetainBackwardStateFor)
->>>>>>> 575bbf64
     {
         // TODO: How about zero argument functions?
         // TODO: We need a better way to determine the ElementType for the network
@@ -890,13 +882,8 @@
     }
 
     /*virtual*/ void CompositeFunction::Backward(const BackPropStatePtr& state,
-<<<<<<< HEAD
-        const std::unordered_map<Variable, const ValuePtr>& rootGradientValues,
-        std::unordered_map<Variable, ValuePtr>& backPropagatedGradientValuesForInputs)
-=======
                                                  const std::unordered_map<Variable, ValuePtr>& rootGradientValues,
                                                  std::unordered_map<Variable, ValuePtr>& backPropagatedGradientValuesForInputs)
->>>>>>> 575bbf64
     {
         auto backpropState = dynamic_cast<const CNTKBackPropState*>(state.get());
         if (backpropState == nullptr)
@@ -905,7 +892,7 @@
         // TODO: Support multiple concurrent backprop states
         if (backpropState->EvalTimeStamp().second != m_variableToNodeMap[backpropState->EvalTimeStamp().first]->GetEvalTimeStamp())
             LogicError("The specified backprop state specified cannot be used for backpropagation as the Function's internal state was modified by subsequent Forward calls to the function."
-            "This is not a user error but a shortcoming of the current implementation where multiple independent backprop states are not simultaneously supported");
+                       "This is not a user error but a shortcoming of the current implementation where multiple independent backprop states are not simultaneously supported");
 
         if (rootGradientValues.size() > 1)
             LogicError("Currently gradient backprop from only one of the Function Outputs is supported");
@@ -948,24 +935,20 @@
         return UnaryOp(PrimitiveOpType::Tanh, operand, Dictionary(), name);
     }
 
-<<<<<<< HEAD
     FunctionPtr ReLU(const Variable& operand, const std::wstring& name/* = L""*/)
-=======
-    FunctionPtr Combine(const std::vector<FunctionPtr>& operands, const std::wstring& name/* = L""*/)
->>>>>>> 575bbf64
     {
         return UnaryOp(PrimitiveOpType::ReLU, operand, Dictionary(), name);
     }
 
     FunctionPtr Exp(const Variable& operand, const std::wstring& name/* = L""*/)
-    {
+        {
         return UnaryOp(PrimitiveOpType::Exp, operand, Dictionary(), name);
     }
 
     FunctionPtr Log(const Variable& operand, const std::wstring& name/* = L""*/)
     {
         return UnaryOp(PrimitiveOpType::Log, operand, Dictionary(), name);
-    }
+        }
 
     FunctionPtr Square(const Variable& operand, const std::wstring& name/* = L""*/)
     {
@@ -1107,7 +1090,7 @@
         return UnaryOp(PrimitiveOpType::ReduceSum, operand, Dictionary(), name);
     }
 
-    FunctionPtr Combine(const std::initializer_list<FunctionPtr>& operands, const std::wstring& name/* = L""*/)
+    FunctionPtr Combine(const std::vector<FunctionPtr>& operands, const std::wstring& name/* = L""*/)
     {
         std::unordered_set<FunctionPtr> uniqueOperands;
         std::vector<Variable> inputs;
