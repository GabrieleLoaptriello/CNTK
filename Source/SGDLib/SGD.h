//
// Copyright (c) Microsoft. All rights reserved.
// Licensed under the MIT license. See LICENSE.md file in the project root for full license information.
//
#pragma once

#include "Basics.h"
#include "ComputationNetwork.h"
#include "SimpleEvaluator.h"
#include "DataReader.h"
#include "ScriptableObjects.h"
#include <vector>
#include <string>
#include <stdexcept>
#include "fileutil.h"
#include "Config.h"
#include <chrono> 
#include <random>
#include "Profiler.h"
<<<<<<< HEAD
#ifdef MULTIVERSO_SUPPORT
#include "MultiversoWrapper.h"
#else
#include "NoMultiversoWrapper.h"
#endif
=======
#include "MASGD.h"
>>>>>>> e87b4d6e

using namespace std; // ugh! TODO: get rid of this from .h files!!!

#define CNTK_CHECKPOINT_VERSION_1 1     // 1 -> no version number 
#define CNTK_CHECKPOINT_VERSION_2 2     
#define CURRENT_CNTK_CHECKPOINT_VERSION CNTK_CHECKPOINT_VERSION_2


namespace Microsoft { namespace MSR { namespace CNTK {

enum class LearningRateSearchAlgorithm : int
{
    None,
    AdjustAfterEpoch,
    SearchBeforeEpoch
};

enum class AdaptationRegType : int
{
    None,
    KL
};

enum class GradientsUpdateType : int
{
    None,
    AdaGrad,
    RmsProp,
    FSAdaGrad
};

// TODO: While currently combining these methods is not supported,
// these are not mutually exclusive and we can/should support combinations of these
// in the future
enum class ParallelizationMethod : int
{
    None = 0,
    DataParallelSGD = 1,
    ModelAveragingSGD = (1 << 1),
    ModelParallelSGD = (1 << 2), // Currently unsupported
	DataParallelASGD = (1 << 3),
};

// configuration parameters associated with RMSProp learning algorithm
struct RMSPropInfo
{
    double gamma;
    double inc;
    double dec;
    double max;
    double min;

    RMSPropInfo()
    {
        gamma = 0.99;
        inc = 1.2;
        dec = 0.75;
        max = 10.0;
        min = 0.1;
    }
};

struct GradientUpdateInfo
{
    GradientsUpdateType mType;
    float mGaussianNoiseInjectStd;

    GradientUpdateInfo()
    {
        mType = GradientsUpdateType::AdaGrad;
        mGaussianNoiseInjectStd = 0.0075f;
    }
};

// ---------------------------------------------------------------------------
// SGDParams -- parameters for SGD
//
// TODO: This should keep everything that is configured by the config.
//       Currently it does not store which matrices are used.
// ---------------------------------------------------------------------------

struct SGDParams : public ScriptableObjects::Object
{
    template <class ConfigRecord> // (needed for default value of m_gradientBits)
    SGDParams(const ConfigRecord& configSGD, size_t sizeofElemType);

    SGDParams(const ScriptableObjects::IConfigRecordPtr configp);

    // SGDParams(SGDParams&&) = default; // (does not compile in VS 2013; not critical)

protected:
    // learning rate per sample provided outside
    floatargvector m_learningRatesParam;
    intargvector m_learningRatesSpecifiedForMBSize; // 1 for per sample, m_mbSize[] for per MB
    floatargvector m_momentumParam;
    intargvector m_momentumSpecifiedForMBSize;
    bool m_useNesterovMomentum;

    // Determine the MB size used for mapping a given learning-rate or momentum parameter to a per-sample value.
    // MB size is the number of samples across all time steps and parallel sequences.
    // This function exists to post-fix a design bug in SGD:
    // In the case of BPTT, the 'minibatchSize' parameter given to the SGD module really means the truncation size,
    // while the MB size to be used is (truncation size * number of parallel sequences).
    // SGD also does not know #parallel sequences upfront.
    size_t FixUpEffectiveMBSize(size_t specifiedMBSize, size_t numParallelSequences) const
    {
        // remedy the bug that truncation size is incorrectly passed as MB size
        if (m_truncated && specifiedMBSize > 1)      // currently only happens in this mode
            specifiedMBSize *= numParallelSequences; // assume 'specifiedMBSize' refers to truncation size
        // end bug post-fix
        // TODO: This ^^ should go away once SGD gets fixed to take the truncation size as a parameter.

        return specifiedMBSize;
    }

    // helpers to convert learning rates to per-sample values used in the actual algorithms
    // 'numParallelSequences' must be specified because of the definitional MB-size bug in SGD mentioned above, and should go away once that is sorted out.
    double GetLearningRatePerSample(size_t epoch /*BUGBUG workaround:*/, size_t numParallelSequences) const
    {
        return m_learningRatesParam[epoch] / FixUpEffectiveMBSize(m_learningRatesSpecifiedForMBSize[epoch], numParallelSequences);
    }
    double GetMomentumPerSample(size_t epoch /*BUGBUG workaround:*/, size_t numParallelSequences) const
    {
        return pow(m_momentumParam[epoch], 1.0 / FixUpEffectiveMBSize(m_momentumSpecifiedForMBSize[epoch], numParallelSequences));
    }

    ParallelizationMethod GetParallelizationMethod() const
    {
        if (m_mpi == nullptr)
            return ParallelizationMethod::None;

        return m_parallelizationMethod;
    }

    // only true when the user specify LearningRatePerMB and the number of parallel utterances in Reader > 1
    // bool m_needToNormalizeLRByParallUtterance;          // TODO: should go away
    // bool m_needToNormalizeMomentumByParallUtterance;

    intargvector m_mbSize;
    bool m_truncated; // do BPTT
    // BUGBUG: The 'Truncated' option is duplicated in the reader and must be set to the same there (e.g. by defining in the config on an outer enclosing level, like current samples).
    //         We really should only read it in SGD and pass it ourselves on to the Reader, instead of it being a Reader parameter.
    // BUGBUG: If m_truncated, then m_mbSize is interpreted as truncation length; the actual MB size is a combination of that and the #parallel sequences specified in the reader.
    // TODO: do not specify 'Truncated' but 'TruncatedLength', set m_truncated so given, and let m_mbSize control how many #parallel sequences the reader is allowed to pack into an MB.
    size_t m_maxSamplesInRAM; 
    // This is related with subminibatch implementation 
    // maxSamplesInRAM denotes how many samples we used in forward-backward on net. 
    // Due to the GPU memory limitations, it is sometime not possible to hold the m_mbSize in RAM. 
    // To mitigate this issue, we adopt the sub-minibatch implementation, where 
    // each m_mbSize[epoch] is divided by a few sub-minibatch of which size will be no more than m_maxSamplesInRAM
    // a forward-backward is performed for each sub-minibathch; a model update is performed after each minibatch 
    size_t m_numSubminiBatches;
    // alternative method to specify how to split minibatches into subminibatches
    // default is 1, which means no subminibatch is used
    // if m_maxTempMemSizeInSamples = SIZE_MAX (which means users do not specify the option) and m_numSubminiBatches > 1
    // we divide one minibatch to m_numSubminiBatches subMinibatches

    // the number of samples in each epoch (0 means, use all the samples in each epoch).
    size_t m_epochSize;
    size_t m_maxComputedEpochSize;

    // the total number of epochs to run.
    size_t m_maxEpochs;

    bool m_gradientClippingWithTruncation;
    double m_clippingThresholdPerSample;

    intargvector m_numMiniBatch4LRSearch;
    size_t m_numBestSearchEpoch;

    LearningRateSearchAlgorithm m_autoLearnRateSearchType;

    AdaptationRegType m_adaptationRegType;
    double m_adaptationRegWeight;
    bool m_needAdaptRegularization;

    bool m_loadBestModel;
    double m_reduceLearnRateIfImproveLessThan;
    bool m_continueReduce;

    // determine after how many epochs the learning rate should be auto adjusted.
    size_t m_learnRateAdjustInterval;

    bool m_useCVSetControlLRIfCVExists;
    bool m_useEvalCriterionControlLR;

    double m_increaseLearnRateIfImproveMoreThan;
    double m_learnRateIncreaseFactor;
    double m_learnRateDecreaseFactor;
    bool m_autoAdjustMinibatch;
    size_t m_minibatchSearchCriterionErrorMargin;
    size_t m_minibatchSizeTuningFrequency;
    size_t m_minibatchSizeTuningMax;

    doubleargvector m_dropoutRates;
    doubleargvector m_batchNormalizationTimeConstant;
    doubleargvector m_batchNormalizationBlendTimeConstant;
    size_t m_maxTempMemSizeInSamplesForCNN;

    int m_traceLevel;

    size_t m_numPrevLearnRates;

    double m_minLearnRate;

    GradientUpdateInfo m_gradType;
    RMSPropInfo m_rpi;

    int m_numMBsToShowResult;
    int m_numMBsToCUDAProfile;

    bool m_doGradientCheck;
    double m_gradientCheckSigDigit;

    bool m_doUnitTest;

    bool m_useAllDataForPreComputedNode;

    // Parallel training
    MPIWrapperPtr m_mpi;

    ParallelizationMethod m_parallelizationMethod;
    bool m_enableDistributedMBReading;
    int m_parallelizationStartEpochNum;

    // decide if/how often we measure and show sync performance stats (seconds spend on sync, seconds since last sync etc.) ?  
    // 0: No sync perfomance stats
    // 1: Show stats on every sync 
    // n > 1: Show stats after every n sync
    int m_syncStatsTrace;

    // Data parallel SGD training parameters
    int m_numGradientBits;
    bool m_bufferedAsyncGradientAggregation;
    bool m_zeroThresholdFor1Bit;

    // Parallel training related with MA 
    size_t m_nFramesBetweenMASync;

    bool m_needAveMultiplier;
    double m_L2RegWeight;
    double m_L1RegWeight;

	// Parallel training related with ASGD 
	intargvector m_numMBsToASGDPushAndPull;  // decide how many minibatchs should ASGD to a pull&push to parameter server.
									   //      note that, this will override m_nFramesBetweenASGDSync when set.
	intargvector m_nFramesBetweenASGDSync;
	bool m_isPipeline;
	intargvector m_nEpochBarrier;
	AdjustLearningRateatBeginning m_adjustlearningrateatbeginning;
	double m_adjustcoefficient;
	size_t m_adjustnbminibatch;

    //sequence training
    double m_hSmoothingWeight;
    double m_frameDropThresh;
    bool m_doReferenceAlign;
    double m_seqGammarCalcAMF;
    double m_seqGammarCalcLMF;
    double m_seqGammarCalcWP;
    double m_seqGammarCalcbMMIFactor;
    bool m_seqGammarCalcUsesMBR;
};

template <class ElemType>
class IDistGradAggregator;

// -----------------------------------------------------------------------
// class SGD
// -----------------------------------------------------------------------

// TODO: make this independent of ElemType. Then these repeated dynamic_pointer_casts will go away
// TODO: why is this a class, and not just a procedure? Then we wouldn't have to include the massive header
template <class ElemType>
class SGD : public SGDParams
{
protected:
    typedef shared_ptr<ComputationNode<ElemType>> ComputationNodePtr;
    typedef ClassBasedCrossEntropyWithSoftmaxNode<ElemType>* ClassBasedCrossEntropyWithSoftmaxNodePtr;

public:
    // constructor from old CNTK config. This is a function template that is also used to get the config from Scripting.
    template <class ConfigRecordType>
    SGD(const ConfigRecordType& configSGD)
        : SGDParams(configSGD, sizeof(ElemType)),
        // TODO: The next few do not belong into SGD any more than the network or reader we operate on. Either move network and reader in here, or move these out.
          m_modelPath((const wstring&) configSGD(L"modelPath")),
        m_keepCheckPointFiles(configSGD(L"keepCheckPointFiles", false)),
          // m_validateAfterModelReloading(configSGD(L"validateAfterModelReloading", true)),
          m_trainCriterionNodeName((const wstring&) configSGD(L"trainCriterionNodeName", L"")),
<<<<<<< HEAD
          m_evalCriterionNodeName((const wstring&) configSGD(L"evalCriterionNodeName", L"")),
        m_prevChosenMinibatchSize(0),
        m_lastFinishedEpochTrainLoss(0.0),
        m_distGradAgg(nullptr),
        m_gradHeader(nullptr)
=======
          m_evalCriterionNodeName ((const wstring&) configSGD(L"evalCriterionNodeName", L"")),
          m_traceNodeNamesReal    (configSGD(L"traceNodeNamesReal",     ConfigRecordType::Array(stringargvector()))),
          m_traceNodeNamesCategory(configSGD(L"traceNodeNamesCategory", ConfigRecordType::Array(stringargvector()))),
          m_traceNodeNamesSparse  (configSGD(L"traceNodeNamesSparse",   ConfigRecordType::Array(stringargvector()))),
          m_prevChosenMinibatchSize(0),
          m_lastFinishedEpochTrainLoss(0.0),
          m_distGradAgg(nullptr),
          m_gradHeader(nullptr)
>>>>>>> e87b4d6e
    {
            msra::files::make_intermediate_dirs(m_modelPath);
    }
    // note: This must be in the header, as we cannot properly specialize this constructor in the CPP to make sure all versions are generated.

    // constructor from Scripting
    SGD(const ScriptableObjects::IConfigRecordPtr configp)
        : SGD(*configp)
    {
    }

    void InitMPI(const MPIWrapperPtr& mpi)
    {
        m_mpi = mpi;

        if (m_mpi == nullptr)
            m_parallelizationMethod = ParallelizationMethod::None;
    }

    void Train(function<ComputationNetworkPtr(DEVICEID_TYPE)> createNetworkFn, DEVICEID_TYPE deviceId,
               IDataReader* trainSetDataReader,
               IDataReader* validationSetDataReader,
               const bool makeMode = true);
    void Adapt(wstring origModelFileName, wstring refNodeName,
               IDataReader* trainSetDataReader,
               IDataReader* validationSetDataReader,
               const DEVICEID_TYPE deviceID, const bool makeMode = true);

protected:

    const std::vector<ComputationNodeBasePtr>& GetTrainCriterionNodes(ComputationNetworkPtr net);
    const std::vector<ComputationNodeBasePtr>& GetEvalCriterionNodes(ComputationNetworkPtr net);

    void TrainOrAdaptModel(int startEpoch, ComputationNetworkPtr net,
                           bool networkLoadedFromCheckpoint,
                           ComputationNetworkPtr refNet,
                           ComputationNodeBasePtr refNode,
                           IDataReader* trainSetDataReader,
                           IDataReader* validationSetDataReader);

protected:

    // return true if precomputation is executed.
    bool PreCompute(ComputationNetworkPtr net,
                    IDataReader* trainSetDataReader,
                    const std::vector<ComputationNodeBasePtr>& featureNodes,
                    const std::vector<ComputationNodeBasePtr>& labelNodes,
                    StreamMinibatchInputs* inputMatrices);

    // return a reasonable initial learning rate based on the initial mbsize
    double SearchForBestLearnRate(ComputationNetworkPtr net,
                                  ComputationNetworkPtr refNet,
                                  const ComputationNodeBasePtr& refNode, const int epochNumber,
                                  const double curLearnRate,
                                  IDataReader* trainSetDataReader,
                                  const std::vector<ComputationNodeBasePtr>& featureNodes,
                                  const std::vector<ComputationNodeBasePtr>& labelNodes,
                                  const std::vector<ComputationNodeBasePtr>& criterionNodes,
                                  const std::vector<ComputationNodeBasePtr>& evaluationNodes,
                                  StreamMinibatchInputs* inputMatrices,
                                  const std::list<ComputationNodeBasePtr>& learnableNodes,
                                  std::list<Matrix<ElemType>>& smoothedGradients,
                                  const bool learnRateInitialized,
                                  const double largestPrevLearnRatePerSample);

    void TrainOneMiniEpochAndReloadModel(ComputationNetworkPtr net,
                                         ComputationNetworkPtr refNet,
                                         const ComputationNodeBasePtr& refNode, const int epochNumber,
                                         const size_t epochSize, IDataReader* trainSetDataReader,
                                         const double learnRatePerSample,
                                         const size_t minibatchSize,
                                         const std::vector<ComputationNodeBasePtr>& featureNodes,
                                         const std::vector<ComputationNodeBasePtr>& labelNodes,
                                         const std::vector<ComputationNodeBasePtr>& criterionNodes,
                                         const std::vector<ComputationNodeBasePtr>& evaluationNodes,
                                         StreamMinibatchInputs* inputMatrices,
                                         const std::list<ComputationNodeBasePtr>& learnableNodes,
                                         std::list<Matrix<ElemType>>& smoothedGradients,
                                         /*out*/ double& epochCriterion,
                                         /*out*/ std::vector<double>& epochEvalErrors,
                                         /*out*/ size_t& totalSamplesSeen,
                                         std::string prefixMsg = "");

    size_t AdaptiveMinibatchSizing(ComputationNetworkPtr net,
                                   ComputationNetworkPtr refNet,
                                   const ComputationNodeBasePtr& refNode,
                                   const int epochNumber,
                                   const size_t numFramesToUseInSearch,
                                   IDataReader* trainSetDataReader,
                                   const double learnRatePerSample,
                                   const size_t initialMinibatchSize,
                                   const std::vector<ComputationNodeBasePtr>& featureNodes,
                                   const std::vector<ComputationNodeBasePtr>& labelNodes,
                                   const std::vector<ComputationNodeBasePtr>& criterionNodes,
                                   const std::vector<ComputationNodeBasePtr>& evaluationNodes,
                                   StreamMinibatchInputs* inputMatrices,
                                   const std::list<ComputationNodeBasePtr>& learnableNodes,
                                   std::list<Matrix<ElemType>>& smoothedGradients,
                                   const double learningRateAdjustmentFactor);

    // uses a small percentage of training data of minibatch to
    // speculatively train with various MB sizes; then picks the best
    size_t SearchForBestMinibatchSize(ComputationNetworkPtr net,
                                      ComputationNetworkPtr refNet,
                                      const ComputationNodeBasePtr& refNode,
                                      const int epochNumber,
                                      const size_t numFramesToUseInSearch,
                                      IDataReader* trainSetDataReader,
                                      const double learnRatePerSample,
                                      const std::vector<ComputationNodeBasePtr>& featureNodes,
                                      const std::vector<ComputationNodeBasePtr>& labelNodes,
                                      const std::vector<ComputationNodeBasePtr>& criterionNodes,
                                      const std::vector<ComputationNodeBasePtr>& evaluationNodes,
                                      StreamMinibatchInputs* inputMatrices,
                                      const std::list<ComputationNodeBasePtr>& learnableNodes,
                                      std::list<Matrix<ElemType>>& smoothedGradients,
                                      const size_t minMinibatchSize, const size_t maxMinibatchSize);

    // Attemps to compute the error signal for the whole utterance, which will
    // be fed to the neural network as features. Currently it is a workaround
    // for the two-forward-pass sequence and ctc training, which allows
    // processing more utterances at the same time. Only used in Kaldi2Reader.
    // TODO: move the two-forward-pass support out of the reader.
    void AttemptUtteranceDerivativeFeatures(ComputationNetworkPtr net,
                                            IDataReader* trainSetDataReader,
                                            const std::vector<ComputationNodeBasePtr>& featureNodes,
                                            StreamMinibatchInputs* inputMatrices);

    size_t TrainOneEpoch(ComputationNetworkPtr net,
                         ComputationNetworkPtr refNet,
                         const ComputationNodeBasePtr& refNode,
                         const int epochNumber,
                         const size_t epochSize,
                         IDataReader* trainSetDataReader,
                         const double learnRatePerSample,
                         size_t tunedMBSize,
                         const std::vector<ComputationNodeBasePtr>& featureNodes,
                         const std::vector<ComputationNodeBasePtr>& labelNodes,
                         const std::vector<ComputationNodeBasePtr>& criterionNodes,
                         const std::vector<ComputationNodeBasePtr>& evaluationNodes,
                         StreamMinibatchInputs* inputMatrices,
                         const std::list<ComputationNodeBasePtr>& learnableNodes,
                         std::list<Matrix<ElemType>>& smoothedGradients,
                         /*out*/ double& epochCriterion,
                         /*out*/ std::vector<double>& epochEvalErrors,
                         /*out*/ size_t& totalSamplesSeen,
                         std::string prefixMsg = "");

    void InitDistGradAgg(int numEvalNodes, int traceLevel);
<<<<<<< HEAD

    bool ModelAveragingProcessing(size_t nSamplesSinceLastSync, const std::list<ComputationNodeBasePtr>& learnableNodes, size_t& nProcessedFrames, 
                                  float& SecondsSinceLastSyncFinished, float& SecondsSpentOnSync);

    size_t ModelAveragingSync(int nSamplesSinceLastSync, const std::list<ComputationNodeBasePtr>& learnableNodes);

=======
    void InitModelAggregationHandler(int traceLevel);
>>>>>>> e87b4d6e
public:
    // UpdateWeightsS - static version of UpdateWeights()
    static void UpdateWeightsS(const SGD* sgd, Matrix<ElemType>& functionValues,
                               Matrix<ElemType>& gradientValues,
                               Matrix<ElemType>& smoothedGradient,
                               const double learnRatePerSample,
                               const double momentumPerSample,
                               size_t actualMBSize,
                               const double L2RegWeight,
                               const double L1RegWeight,
                               const bool needAveMultiplier,
                               const bool useNesterovMomentum);

protected:
    // UpdateWeights - update the weights in
    void UpdateWeights(const ComputationNodeBasePtr& node,
                       Matrix<ElemType>& smoothedGradient,
                       const double learnRatePerSample,
                       const double momentumPerSample,
                       const size_t actualMBSize,
                       const double L2RegWeight, const double L1RegWeight,
                       const bool needAveMultiplier,
                       const bool useNesterovMomentum) const;

    void ClipGradient(Matrix<ElemType>& gradient, const size_t actualMBSize) const;

    void SaveCheckPointInfo(const size_t epoch, const size_t totalSamplesSeen,
                            const double learnRatePerSample,
                            const std::list<Matrix<ElemType>>& smoothedGradients,
                            const double prevCriterion,
                            const size_t minibatchSize);

    bool LoadCheckPointInfo(const size_t epochNumber,
                            /*out*/ size_t& totalSamplesSeen,
                            /*out*/ double& learnRatePerSample,
                            std::list<Matrix<ElemType>>& smoothedGradients,
                            /*out*/ double& prevCriterion,
                            /*out*/ size_t& minibatchSize);

    wstring GetCheckPointFileNameForEpoch(const int epoch);
    wstring GetModelNameForEpoch(const int epoch, bool bLastModel = false);

    // return -1 if nothing exists
    int DetermineStartEpoch(const bool makeMode);

    GradientsUpdateType GradUpdateType() const
    {
        return m_gradType.mType;
    }
    double GradientUpdateNoiseStd() const
    {
        return m_gradType.mGaussianNoiseInjectStd;
    }

public:
#define EPSILON 1e-5

    bool GradientCheck(ComputationNetworkPtr net,
                       const std::vector<ComputationNodeBasePtr>& criterionNodes,
                       const std::list<ComputationNodeBasePtr>& learnableNodes,
                       int npos);

protected:
    wstring m_modelPath;
    bool m_keepCheckPointFiles;
    // bool m_validateAfterModelReloading; // TODO: remove this. Why would one not validate a model?

    wstring m_trainCriterionNodeName;
    wstring m_evalCriterionNodeName;

    // enable tracing. Nodes listed here get their m_traceNodeValueXXX flags set
    vector<wstring> m_traceNodeNamesReal;
    vector<wstring> m_traceNodeNamesCategory;
    vector<wstring> m_traceNodeNamesSparse;

    size_t m_prevChosenMinibatchSize;
    double m_lastFinishedEpochTrainLoss;

    IDistGradAggregator<ElemType>* m_distGradAgg;
    struct DistGradHeader* m_gradHeader;

    shared_ptr<IMASGD<ElemType>> m_pMASGDHelper;

private:
<<<<<<< HEAD
    int SGDTrace(FILE *__restrict __stream, const char *__restrict __format, ...);
	MultiversoWrapper<ElemType>* m_multiverso;
	bool m_multiversoBarrier;
=======
    int SGDTrace(FILE* __restrict __stream, bool isPrependTimestamp, const char* __restrict __format, ...);
>>>>>>> e87b4d6e
};

}}}<|MERGE_RESOLUTION|>--- conflicted
+++ resolved
@@ -14,19 +14,15 @@
 #include <stdexcept>
 #include "fileutil.h"
 #include "Config.h"
-#include <chrono> 
+#include <chrono>
 #include <random>
 #include "Profiler.h"
-<<<<<<< HEAD
 #ifdef MULTIVERSO_SUPPORT
 #include "MultiversoWrapper.h"
 #else
 #include "NoMultiversoWrapper.h"
 #endif
-=======
 #include "MASGD.h"
->>>>>>> e87b4d6e
-
 using namespace std; // ugh! TODO: get rid of this from .h files!!!
 
 #define CNTK_CHECKPOINT_VERSION_1 1     // 1 -> no version number 
@@ -170,13 +166,13 @@
     //         We really should only read it in SGD and pass it ourselves on to the Reader, instead of it being a Reader parameter.
     // BUGBUG: If m_truncated, then m_mbSize is interpreted as truncation length; the actual MB size is a combination of that and the #parallel sequences specified in the reader.
     // TODO: do not specify 'Truncated' but 'TruncatedLength', set m_truncated so given, and let m_mbSize control how many #parallel sequences the reader is allowed to pack into an MB.
-    size_t m_maxSamplesInRAM; 
-    // This is related with subminibatch implementation 
-    // maxSamplesInRAM denotes how many samples we used in forward-backward on net. 
-    // Due to the GPU memory limitations, it is sometime not possible to hold the m_mbSize in RAM. 
-    // To mitigate this issue, we adopt the sub-minibatch implementation, where 
+    size_t m_maxSamplesInRAM;
+    // This is related with subminibatch implementation
+    // maxSamplesInRAM denotes how many samples we used in forward-backward on net.
+    // Due to the GPU memory limitations, it is sometime not possible to hold the m_mbSize in RAM.
+    // To mitigate this issue, we adopt the sub-minibatch implementation, where
     // each m_mbSize[epoch] is divided by a few sub-minibatch of which size will be no more than m_maxSamplesInRAM
-    // a forward-backward is performed for each sub-minibathch; a model update is performed after each minibatch 
+    // a forward-backward is performed for each sub-minibathch; a model update is performed after each minibatch
     size_t m_numSubminiBatches;
     // alternative method to specify how to split minibatches into subminibatches
     // default is 1, which means no subminibatch is used
@@ -251,9 +247,9 @@
     bool m_enableDistributedMBReading;
     int m_parallelizationStartEpochNum;
 
-    // decide if/how often we measure and show sync performance stats (seconds spend on sync, seconds since last sync etc.) ?  
+    // decide if/how often we measure and show sync performance stats (seconds spend on sync, seconds since last sync etc.) ?
     // 0: No sync perfomance stats
-    // 1: Show stats on every sync 
+    // 1: Show stats on every sync
     // n > 1: Show stats after every n sync
     int m_syncStatsTrace;
 
@@ -262,7 +258,7 @@
     bool m_bufferedAsyncGradientAggregation;
     bool m_zeroThresholdFor1Bit;
 
-    // Parallel training related with MA 
+    // Parallel training related with MA
     size_t m_nFramesBetweenMASync;
 
     bool m_needAveMultiplier;
@@ -311,18 +307,11 @@
     template <class ConfigRecordType>
     SGD(const ConfigRecordType& configSGD)
         : SGDParams(configSGD, sizeof(ElemType)),
-        // TODO: The next few do not belong into SGD any more than the network or reader we operate on. Either move network and reader in here, or move these out.
+          // TODO: The next few do not belong into SGD any more than the network or reader we operate on. Either move network and reader in here, or move these out.
           m_modelPath((const wstring&) configSGD(L"modelPath")),
-        m_keepCheckPointFiles(configSGD(L"keepCheckPointFiles", false)),
+          m_keepCheckPointFiles(configSGD(L"keepCheckPointFiles", false)),
           // m_validateAfterModelReloading(configSGD(L"validateAfterModelReloading", true)),
           m_trainCriterionNodeName((const wstring&) configSGD(L"trainCriterionNodeName", L"")),
-<<<<<<< HEAD
-          m_evalCriterionNodeName((const wstring&) configSGD(L"evalCriterionNodeName", L"")),
-        m_prevChosenMinibatchSize(0),
-        m_lastFinishedEpochTrainLoss(0.0),
-        m_distGradAgg(nullptr),
-        m_gradHeader(nullptr)
-=======
           m_evalCriterionNodeName ((const wstring&) configSGD(L"evalCriterionNodeName", L"")),
           m_traceNodeNamesReal    (configSGD(L"traceNodeNamesReal",     ConfigRecordType::Array(stringargvector()))),
           m_traceNodeNamesCategory(configSGD(L"traceNodeNamesCategory", ConfigRecordType::Array(stringargvector()))),
@@ -331,9 +320,8 @@
           m_lastFinishedEpochTrainLoss(0.0),
           m_distGradAgg(nullptr),
           m_gradHeader(nullptr)
->>>>>>> e87b4d6e
-    {
-            msra::files::make_intermediate_dirs(m_modelPath);
+    {
+        msra::files::make_intermediate_dirs(m_modelPath);
     }
     // note: This must be in the header, as we cannot properly specialize this constructor in the CPP to make sure all versions are generated.
 
@@ -481,16 +469,7 @@
                          std::string prefixMsg = "");
 
     void InitDistGradAgg(int numEvalNodes, int traceLevel);
-<<<<<<< HEAD
-
-    bool ModelAveragingProcessing(size_t nSamplesSinceLastSync, const std::list<ComputationNodeBasePtr>& learnableNodes, size_t& nProcessedFrames, 
-                                  float& SecondsSinceLastSyncFinished, float& SecondsSpentOnSync);
-
-    size_t ModelAveragingSync(int nSamplesSinceLastSync, const std::list<ComputationNodeBasePtr>& learnableNodes);
-
-=======
     void InitModelAggregationHandler(int traceLevel);
->>>>>>> e87b4d6e
 public:
     // UpdateWeightsS - static version of UpdateWeights()
     static void UpdateWeightsS(const SGD* sgd, Matrix<ElemType>& functionValues,
@@ -575,13 +554,9 @@
     shared_ptr<IMASGD<ElemType>> m_pMASGDHelper;
 
 private:
-<<<<<<< HEAD
-    int SGDTrace(FILE *__restrict __stream, const char *__restrict __format, ...);
-	MultiversoWrapper<ElemType>* m_multiverso;
-	bool m_multiversoBarrier;
-=======
     int SGDTrace(FILE* __restrict __stream, bool isPrependTimestamp, const char* __restrict __format, ...);
->>>>>>> e87b4d6e
+    MultiversoWrapper<ElemType>* m_multiverso;
+    bool m_multiversoBarrier;
 };
 
 }}}