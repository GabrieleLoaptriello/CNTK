--- conflicted
+++ resolved
@@ -17,31 +17,20 @@
 import cntk as C
 
 
-<<<<<<< HEAD
-train_N = 5000
-test_N = 1000
-=======
 train_N = 1000
 test_N = 500
->>>>>>> f3329fcf
 
 # Mapping 2 numbers to 3 classes
 feature_dim = 2
 num_classes = 3
 
 def synthetic_data(N, feature_dim, num_classes):
-<<<<<<< HEAD
     # Create synthetic data using NumPy. 
     Y = np.random.randint(size=(N, 1), low=0, high=num_classes)
 
     # Make sure that the data is separable
     X = (np.random.randn(N, feature_dim)+3) * (Y+1)
 
-=======
-    # create synthetic data using numpy
-    X = np.random.randn(N, feature_dim)
-    Y = np.random.randint(size=(N, 1), low=0, high=num_classes)
->>>>>>> f3329fcf
     # converting class 0 into the vector "1 0 0", 
     # class 1 into vector "0 1 0", ...
     class_ind = [Y==class_number for class_number in range(num_classes)]
@@ -77,12 +66,9 @@
     eval.tag = 'eval'
     eval.name = eval_name
 
-<<<<<<< HEAD
     my_sgd = C.SGDParams(epoch_size=0, minibatch_size=25,
             learning_rates_per_mb=0.1, max_epochs=3)
-=======
-    my_sgd = C.SGDParams(epoch_size=0, minibatch_size=25, learning_rates_per_mb=0.1, max_epochs=3)
->>>>>>> f3329fcf
+
     with C.LocalExecutionContext('logreg', clean_up=False) as ctx:
         ctx.device_id = device_id
 
@@ -100,18 +86,11 @@
     result = train_eval_logistic_regression_with_numpy('crit_node',
             'eval_node', device_id)
 
-<<<<<<< HEAD
     TOLERANCE_ABSOLUTE = 1E-06
     print(result)
-    assert np.allclose(result['perplexity'], 1.72316154, atol=TOLERANCE_ABSOLUTE)
-    assert np.allclose(result['crit_node'], 0.54416071, atol=TOLERANCE_ABSOLUTE)
-    assert np.allclose(result['eval_node'], 8.19754492, atol=TOLERANCE_ABSOLUTE)
-=======
-    TOLERANCE_ABSOLUTE = 1E-04
-    assert np.allclose(result['perplexity'], 3.00116189, atol=TOLERANCE_ABSOLUTE)
-    assert np.allclose(result['crit_node'], 1.09899951, atol=TOLERANCE_ABSOLUTE)
-    assert np.allclose(result['eval_node'], 1.01046753, atol=TOLERANCE_ABSOLUTE)
->>>>>>> f3329fcf
+    assert np.allclose(result['perplexity'], 2.33378225, atol=TOLERANCE_ABSOLUTE)
+    assert np.allclose(result['crit_node'], 0.84749023, atol=TOLERANCE_ABSOLUTE)
+    assert np.allclose(result['eval_node'], 2.69121655, atol=TOLERANCE_ABSOLUTE)
 
 if __name__ == "__main__":
     print(train_eval_logistic_regression_with_numpy())